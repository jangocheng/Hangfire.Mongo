--- conflicted
+++ resolved
@@ -121,15 +121,9 @@
             {
                 var mongoJobQueueMonitoringApi = CreateMongoJobQueueMonitoringApi(database);
 
-<<<<<<< HEAD
-                var jobQueueDto = CreateJobQueueDto(database, QueueName1, false);
+                var jobQueueDto1 = CreateJobQueueDto(database, QueueName1, false);
                 var jobQueueDto2 = CreateJobQueueDto(database, QueueName1, false);
                 var jobQueueDto3 = CreateJobQueueDto(database, QueueName1, false);
-=======
-                var jobQueueDto1 = CreateJobQueueDto(connection, QueueName1, false);
-                var jobQueueDto2 = CreateJobQueueDto(connection, QueueName1, false);
-                var jobQueueDto3 = CreateJobQueueDto(connection, QueueName1, false);
->>>>>>> 852fa43f
 
                 var enqueuedJobIds = mongoJobQueueMonitoringApi.GetEnqueuedJobIds(QueueName1, 0, 10).ToList();
 
@@ -147,15 +141,9 @@
             {
                 var mongoJobQueueMonitoringApi = CreateMongoJobQueueMonitoringApi(database);
 
-<<<<<<< HEAD
-                var jobQueueDto = CreateJobQueueDto(database, QueueName1, false);
+                var jobQueueDto1 = CreateJobQueueDto(database, QueueName1, false);
                 var jobQueueDto2 = CreateJobQueueDto(database, QueueName1, false);
                 CreateJobQueueDto(database, QueueName2, false);
-=======
-                var jobQueueDto1 = CreateJobQueueDto(connection, QueueName1, false);
-                var jobQueueDto2 = CreateJobQueueDto(connection, QueueName1, false);
-                CreateJobQueueDto(connection, QueueName2, false);
->>>>>>> 852fa43f
 
                 var enqueuedJobIds = mongoJobQueueMonitoringApi.GetEnqueuedJobIds(QueueName1, 0, 10).ToList();
 
@@ -172,15 +160,9 @@
             {
                 var mongoJobQueueMonitoringApi = CreateMongoJobQueueMonitoringApi(database);
 
-<<<<<<< HEAD
-                var jobQueueDto = CreateJobQueueDto(database, QueueName1, false);
+                var jobQueueDto1 = CreateJobQueueDto(database, QueueName1, false);
                 var jobQueueDto2 = CreateJobQueueDto(database, QueueName1, false);
                 CreateJobQueueDto(database, QueueName1, false);
-=======
-                var jobQueueDto1 = CreateJobQueueDto(connection, QueueName1, false);
-                var jobQueueDto2 = CreateJobQueueDto(connection, QueueName1, false);
-                CreateJobQueueDto(connection, QueueName1, false);
->>>>>>> 852fa43f
 
                 var enqueuedJobIds = mongoJobQueueMonitoringApi.GetEnqueuedJobIds(QueueName1, 0, 2).ToList();
 
@@ -241,15 +223,9 @@
             {
                 var mongoJobQueueMonitoringApi = CreateMongoJobQueueMonitoringApi(database);
 
-<<<<<<< HEAD
-                var jobQueueDto = CreateJobQueueDto(database, QueueName1, true);
+                var jobQueueDto1 = CreateJobQueueDto(database, QueueName1, true);
                 var jobQueueDto2 = CreateJobQueueDto(database, QueueName1, true);
                 var jobQueueDto3 = CreateJobQueueDto(database, QueueName1, true);
-=======
-                var jobQueueDto1 = CreateJobQueueDto(connection, QueueName1, true);
-                var jobQueueDto2 = CreateJobQueueDto(connection, QueueName1, true);
-                var jobQueueDto3 = CreateJobQueueDto(connection, QueueName1, true);
->>>>>>> 852fa43f
 
                 var enqueuedJobIds = mongoJobQueueMonitoringApi.GetFetchedJobIds(QueueName1, 0, 10).ToList();
 
@@ -267,15 +243,9 @@
             {
                 var mongoJobQueueMonitoringApi = CreateMongoJobQueueMonitoringApi(database);
 
-<<<<<<< HEAD
-                var jobQueueDto = CreateJobQueueDto(database, QueueName1, true);
+                var jobQueueDto1 = CreateJobQueueDto(database, QueueName1, true);
                 var jobQueueDto2 = CreateJobQueueDto(database, QueueName1, true);
                 CreateJobQueueDto(database, QueueName2, true);
-=======
-                var jobQueueDto1 = CreateJobQueueDto(connection, QueueName1, true);
-                var jobQueueDto2 = CreateJobQueueDto(connection, QueueName1, true);
-                CreateJobQueueDto(connection, QueueName2, true);
->>>>>>> 852fa43f
 
                 var enqueuedJobIds = mongoJobQueueMonitoringApi.GetFetchedJobIds(QueueName1, 0, 10).ToList();
 
@@ -292,15 +262,9 @@
             {
                 var mongoJobQueueMonitoringApi = CreateMongoJobQueueMonitoringApi(database);
 
-<<<<<<< HEAD
-                var jobQueueDto = CreateJobQueueDto(database, QueueName1, true);
+                var jobQueueDto1 = CreateJobQueueDto(database, QueueName1, true);
                 var jobQueueDto2 = CreateJobQueueDto(database, QueueName1, true);
                 CreateJobQueueDto(database, QueueName1, true);
-=======
-                var jobQueueDto1 = CreateJobQueueDto(connection, QueueName1, true);
-                var jobQueueDto2 = CreateJobQueueDto(connection, QueueName1, true);
-                CreateJobQueueDto(connection, QueueName1, true);
->>>>>>> 852fa43f
 
                 var enqueuedJobIds = mongoJobQueueMonitoringApi.GetFetchedJobIds(QueueName1, 0, 2).ToList();
 
