﻿using System;
using System.Collections.Generic;
using System.Linq;
using System.Reflection;
using Hangfire.Mongo.Database;
using MongoDB.Bson;
using MongoDB.Driver;

namespace Hangfire.Mongo.Migration.Strategies
{
    internal abstract class MongoMigrationStrategyBase : IMongoMigrationStrategy
    {
        protected readonly HangfireDbContext _dbContext;
        protected readonly MongoStorageOptions _storageOptions;

        public MongoMigrationStrategyBase(HangfireDbContext dbContext, MongoStorageOptions storageOptions)
        {
            _dbContext = dbContext;
            _storageOptions = storageOptions;
        }

<<<<<<< HEAD
        public virtual void Migrate(MongoSchema fromSchema, MongoSchema toSchema)
=======

        public virtual void Execute(MongoSchema fromSchema, MongoSchema toSchema)
        {
            // First we backup...
            Backup(fromSchema, toSchema);
            // ...then we migrate
            Migrate(fromSchema, toSchema);
        }


        protected virtual void Backup(MongoSchema fromSchema, MongoSchema toSchema)
>>>>>>> 7cdf53f1
        {
            switch (_storageOptions.MigrationOptions.BackupStrategy)
            {
                case MongoBackupStrategy.None:
                    BackupStrategyNone(_dbContext.Database, fromSchema, toSchema);
                    break;

                case MongoBackupStrategy.Collections:
                    BackupStrategyCollection(_dbContext.Database, fromSchema, toSchema);
                    break;

                case MongoBackupStrategy.Database:
                    BackupStrategyDatabase(_dbContext.Client, _dbContext.Database, fromSchema, toSchema);
                    break;

                default:
                    throw new ArgumentOutOfRangeException($@"Unknown backup strategy: {_storageOptions.MigrationOptions.BackupStrategy}", $@"{nameof(MongoMigrationOptions)}.{nameof(MongoMigrationOptions.BackupStrategy)}");
            }
<<<<<<< HEAD

            // Now the database should be cleared for all hangfire collections
            // - assume an empty database and run full migrations
            var migrationRunner = new MongoMigrationRunner(_dbContext, _storageOptions);
            migrationRunner.Execute(MongoSchema.None, toSchema);

=======
        }


        protected virtual void Migrate(MongoSchema fromSchema, MongoSchema toSchema)
        {
            var migrationRunner = new MongoMigrationRunner(_dbContext, _storageOptions);
            migrationRunner.Execute(fromSchema, toSchema);
>>>>>>> 7cdf53f1
        }


        protected virtual void BackupStrategyNone(IMongoDatabase database, MongoSchema fromSchema, MongoSchema toSchema)
        {
        }


        protected virtual void BackupStrategyCollection(IMongoDatabase database, MongoSchema fromSchema, MongoSchema toSchema)
        {
            var existingCollectionNames = ExistingHangfireCollectionNames(fromSchema).ToList();
            var backupCollectionNames =
                existingCollectionNames.ToDictionary(k => k, v => GetBackupCollectionName(v, fromSchema));

            // Let's double check that we have not backed up before.
            var existingBackupcollectionName = existingCollectionNames.FirstOrDefault(n => backupCollectionNames.ContainsValue(n));
            if (existingBackupcollectionName != null)
            {
                throw new InvalidOperationException(
                    $"{Environment.NewLine}{existingBackupcollectionName} already exists. Cannot perform backup." +
                    $"{Environment.NewLine}Cannot overwrite existing backups. Please resolve this manually (e.g. by droping collection)." +
                    $"{Environment.NewLine}Please see https://github.com/sergeyzwezdin/Hangfire.Mongo#migration for further information.");
            }

            // Now do the actual backup
            foreach (var collection in backupCollectionNames)
            {
                BackupCollection(database, collection.Key, collection.Value);
            }
        }


        protected virtual void BackupStrategyDatabase(IMongoClient client, IMongoDatabase database, MongoSchema fromSchema, MongoSchema toSchema)
        {
            var databaseName = database.DatabaseNamespace.DatabaseName;
            var backupDatabaseName = GetBackupDatabaseName(databaseName, fromSchema);
            var db = client.GetDatabase(DatabaseNamespace.Admin.DatabaseName);
            var doc = new BsonDocument(new Dictionary<string, object>
            {
                { "copydb", 1 },
                //{ "fromhost", "localhost" },
                { "fromdb", databaseName },
                { "todb", backupDatabaseName }
            });
            db.RunCommand(new BsonDocumentCommand<BsonDocument>(doc));
        }


        /// <summary>
        /// Find hangfire collection namespaces by reflecting over properties on database.
        /// </summary>
        protected IEnumerable<string> ExistingHangfireCollectionNames(MongoSchema schema)
        {
            var existingCollectionNames = ExistingDatabaseCollectionNames().ToList();
            return schema.CollectionNames(_storageOptions.Prefix).Where(c => existingCollectionNames.Contains(c));
        }


        /// <summary>
        /// Gets the existing collection names from database
        /// </summary>
        protected IEnumerable<string> ExistingDatabaseCollectionNames()
        {
            return _dbContext.Database.ListCollections().ToList().Select(c => c["name"].AsString);
        }


        /// <summary>
        /// Generate the name of tha tbackup collection based on the original collection name and schema.
        /// </summary>
        protected string GetBackupDatabaseName(string databaseName, MongoSchema schema)
        {
            return $@"{databaseName}-{(int)schema}-{_storageOptions.MigrationOptions.BackupPostfix}";
        }


        /// <summary>
        /// Generate the name of tha tbackup collection based on the original collection name and schema.
        /// </summary>
        protected string GetBackupCollectionName(string collectionName, MongoSchema schema)
        {
            return $@"{collectionName}.{(int)schema}.{_storageOptions.MigrationOptions.BackupPostfix}";
        }


        /// <summary>
        /// Backups the collection in database identified by collectionName.
        /// </summary>
        /// <param name="database">Referance to the mongo database.</param>
        /// <param name="collectionName">The name of the collection to backup.</param>
        /// <param name="backupCollectionName">Tha name of the backup collection.</param>
        protected virtual void BackupCollection(IMongoDatabase database, string collectionName, string backupCollectionName)
        {
            var dbSource = database.GetCollection<BsonDocument>(collectionName);
            var indexes = dbSource.Indexes.List().ToList().Where(idx => idx["name"] != "_id_").ToList();
            if (indexes.Any())
            {
                var dbBackup = database.GetCollection<BsonDocument>(backupCollectionName);
                foreach (var index in indexes)
                {
                    var newIndex = new BsonDocumentIndexKeysDefinition<BsonDocument>(index["key"].AsBsonDocument);
                    var newIndexKeys = index.Names.ToList();

                    var newOptions = new CreateIndexOptions();
                    foreach (var mapping in CreateIndexOptionsMapping.Where(m => newIndexKeys.Contains(m.Key)))
                    {
                        var prop = newOptions.GetType().GetTypeInfo().GetProperty(mapping.Name);
                        if (prop != null)
                        {
                            prop.SetValue(newOptions, mapping.Convert(index[mapping.Key].Value));
                        }
                    }
                    dbBackup.Indexes.CreateOne(newIndex, newOptions);
                }
            }

            var aggregate = new BsonDocument(new Dictionary<string, object>
            {
                {
                    "aggregate", collectionName
                },
                {
                    "pipeline", new []
                    {
                        new Dictionary<string, object> { { "$match", new BsonDocument() } },
                        new Dictionary<string, object> { { "$out", backupCollectionName } }
                    }
                },
                {
                    "allowDiskUse", true
                },
                {
                    "bypassDocumentValidation", true
                },
                {
                    // As of MongoDB 3.4 cursor is no longer
                    //  optional, but can be set to "empty".
                    // https://docs.mongodb.com/manual/reference/command/aggregate/
                    "cursor", new BsonDocument()
                }
            });

            database.RunCommand(new BsonDocumentCommand<BsonDocument>(aggregate));
        }


        private static List<dynamic> CreateIndexOptionsMapping = new List<dynamic>
        {
            new
            {
                Key = "v",
                Name = nameof(CreateIndexOptions.Version),
                Convert = (Func<BsonValue, int>)(i => i.AsInt32)
            },
            new
            {
                Key = "name",
                Name = nameof(CreateIndexOptions.Name),
                Convert = (Func<BsonValue, string>)(i => i.AsString)
            },
            new
            {
                Key = "unique",
                Name = nameof(CreateIndexOptions.Unique),
                Convert = (Func<BsonValue, bool>)(i => i.AsBoolean)
            },
            new
            {
                Key = "sparse",
                Name = nameof(CreateIndexOptions.Sparse),
                Convert = (Func<BsonValue, bool>)(i => i.AsBoolean)
            },
            new
            {
                Key = "expireAfterSeconds",
                Name = nameof(CreateIndexOptions.ExpireAfter),
                Convert = (Func<BsonValue, TimeSpan>)(i => TimeSpan.FromSeconds(i.AsInt64))
            },
            new
            {
                Key = "background",
                Name = nameof(CreateIndexOptions.Background),
                Convert = (Func<BsonValue, bool>)(i => i.AsBoolean)
            },
            new
            {
                Key = "textIndexVersion",
                Name = nameof(CreateIndexOptions.TextIndexVersion),
                Convert = (Func<BsonValue, int>)(i => i.AsInt32)
            },
            new
            {
                Key = "default_language",
                Name = nameof(CreateIndexOptions.DefaultLanguage),
                Convert = (Func<BsonValue, string>)(i => i.AsString)
            },
            new
            {
                Key = "language_override",
                Name = nameof(CreateIndexOptions.LanguageOverride),
                Convert = (Func<BsonValue, string>)(i => i.AsString)
            },
            new
            {
                Key = "weights",
                Name = nameof(CreateIndexOptions.Weights),
                Convert = (Func<BsonValue, BsonDocument>)(i => i.AsBsonDocument)
            },
            new
            {
                Key = "min",
                Name = nameof(CreateIndexOptions.Min),
                Convert = (Func<BsonValue, double>)(i => i.AsDouble)
            },
            new
            {
                Key = "max",
                Name = nameof(CreateIndexOptions.Max),
                Convert = (Func<BsonValue, double>)(i => i.AsDouble)
            },
            new
            {
                Key = "bits",
                Name = nameof(CreateIndexOptions.Bits),
                Convert = (Func<BsonValue, int>)(i => i.AsInt32)
            },
            new
            {
                Key = "2dsphereIndexVersion",
                Name = nameof(CreateIndexOptions.SphereIndexVersion),
                Convert = (Func<BsonValue, int>)(i => i.AsInt32)
            },
            new
            {
                Key = "bucketSize",
                Name = nameof(CreateIndexOptions.BucketSize),
                Convert = (Func<BsonValue, double>)(i => i.AsDouble)
            },
            new
            {
                Key = "partialFilterExpression",
                Name = "Unsupported",
            },
            new
            {
                Key = "collation",
                Name = "Unsupported",
            },
        };

    }
}<|MERGE_RESOLUTION|>--- conflicted
+++ resolved
@@ -19,9 +19,6 @@
             _storageOptions = storageOptions;
         }
 
-<<<<<<< HEAD
-        public virtual void Migrate(MongoSchema fromSchema, MongoSchema toSchema)
-=======
 
         public virtual void Execute(MongoSchema fromSchema, MongoSchema toSchema)
         {
@@ -33,7 +30,6 @@
 
 
         protected virtual void Backup(MongoSchema fromSchema, MongoSchema toSchema)
->>>>>>> 7cdf53f1
         {
             switch (_storageOptions.MigrationOptions.BackupStrategy)
             {
@@ -52,14 +48,6 @@
                 default:
                     throw new ArgumentOutOfRangeException($@"Unknown backup strategy: {_storageOptions.MigrationOptions.BackupStrategy}", $@"{nameof(MongoMigrationOptions)}.{nameof(MongoMigrationOptions.BackupStrategy)}");
             }
-<<<<<<< HEAD
-
-            // Now the database should be cleared for all hangfire collections
-            // - assume an empty database and run full migrations
-            var migrationRunner = new MongoMigrationRunner(_dbContext, _storageOptions);
-            migrationRunner.Execute(MongoSchema.None, toSchema);
-
-=======
         }
 
 
@@ -67,7 +55,6 @@
         {
             var migrationRunner = new MongoMigrationRunner(_dbContext, _storageOptions);
             migrationRunner.Execute(fromSchema, toSchema);
->>>>>>> 7cdf53f1
         }
 
 
