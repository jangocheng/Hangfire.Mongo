--- conflicted
+++ resolved
@@ -1,7 +1,6 @@
 ﻿using System;
 using System.Reflection;
 using Hangfire.Mongo.Database;
-using MongoDB.Driver;
 
 namespace Hangfire.Mongo.Migration.Strategies
 {
@@ -18,11 +17,7 @@
         }
 
 
-<<<<<<< HEAD
-        public override void Migrate(MongoSchema fromSchema, MongoSchema toSchema)
-=======
         public override void Execute(MongoSchema fromSchema, MongoSchema toSchema)
->>>>>>> 7cdf53f1
         {
             if (fromSchema < MongoSchema.Version04)
             {
@@ -33,11 +28,7 @@
                     $"{Environment.NewLine}Please see https://github.com/sergeyzwezdin/Hangfire.Mongo#migration for further information.");
             }
 
-<<<<<<< HEAD
-            base.Migrate(fromSchema, toSchema);
-=======
             base.Execute(fromSchema, toSchema);
->>>>>>> 7cdf53f1
         }
 
     }
