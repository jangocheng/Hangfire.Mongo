﻿using System;
using System.Collections.Generic;
using System.Linq;
using Hangfire.Common;
using Hangfire.Mongo.Database;
using Hangfire.Mongo.Dto;
using Hangfire.Mongo.PersistentJobQueue;
using Hangfire.Mongo.StateHandlers;
using Hangfire.States;
using Hangfire.Storage;
using Hangfire.Storage.Monitoring;
using MongoDB.Bson;
using MongoDB.Driver;

namespace Hangfire.Mongo
{
#pragma warning disable 1591
    public class MongoMonitoringApi : IMonitoringApi
    {
        private readonly HangfireDbContext _database;

        private readonly PersistentJobQueueProviderCollection _queueProviders;

        public MongoMonitoringApi(HangfireDbContext database, PersistentJobQueueProviderCollection queueProviders)
        {
            _database = database;
            _queueProviders = queueProviders;
        }

        public IList<QueueWithTopEnqueuedJobsDto> Queues()
        {
            return UseConnection<IList<QueueWithTopEnqueuedJobsDto>>(database =>
            {
                var tuples = _queueProviders
                    .Select(x => x.GetJobQueueMonitoringApi(database))
                    .SelectMany(x => x.GetQueues(), (monitoring, queue) => new { Monitoring = monitoring, Queue = queue })
                    .OrderBy(x => x.Queue)
                    .ToArray();

                var result = new List<QueueWithTopEnqueuedJobsDto>(tuples.Length);

                foreach (var tuple in tuples)
                {
                    var enqueuedJobIds = tuple.Monitoring.GetEnqueuedJobIds(tuple.Queue, 0, 5);
                    var counters = tuple.Monitoring.GetEnqueuedAndFetchedCount(tuple.Queue);

                    result.Add(new QueueWithTopEnqueuedJobsDto
                    {
                        Name = tuple.Queue,
                        Length = counters.EnqueuedCount ?? 0,
                        Fetched = counters.FetchedCount,
                        FirstJobs = EnqueuedJobs(database, enqueuedJobIds)
                    });
                }

                return result;
            });
        }

        public IList<Storage.Monitoring.ServerDto> Servers()
        {
            return UseConnection<IList<Storage.Monitoring.ServerDto>>(database =>
            {
                var servers = database.Server.Find(new BsonDocument()).ToList();

                var result = new List<Storage.Monitoring.ServerDto>();

                foreach (var server in servers)
                {
                    var data = JobHelper.FromJson<ServerDataDto>(server.Data);
                    result.Add(new Storage.Monitoring.ServerDto
                    {
                        Name = server.Id,
                        Heartbeat = server.LastHeartbeat,
                        Queues = data.Queues,
                        StartedAt = data.StartedAt ?? DateTime.MinValue,
                        WorkersCount = data.WorkerCount
                    });
                }

                return result;
            });
        }

        public JobDetailsDto JobDetails(string jobId)
        {
            return UseConnection(database =>
            {
                JobDto job = database.Job.Find(Builders<JobDto>.Filter.Eq(_ => _.Id, ObjectId.Parse(jobId)))
                    .FirstOrDefault();

                if (job == null)
                    return null;

                var history = job.StateHistory.Select(x => new StateHistoryDto
                {
                    StateName = x.Name,
                    CreatedAt = x.CreatedAt,
                    Reason = x.Reason,
                    Data = x.Data
                })
                    .Reverse()
                    .ToList();

                return new JobDetailsDto
                {
                    CreatedAt = job.CreatedAt,
                    Job = DeserializeJob(job.InvocationData, job.Arguments),
                    History = history,
                    Properties = job.Parameters
                };
            });
        }

<<<<<<< HEAD
        private static string[] _statisticsStateNames = new[]
=======
        private static readonly string[] StatisticsStateNames = new[]
>>>>>>> 852fa43f
        {
            EnqueuedState.StateName,
            FailedState.StateName,
            ProcessingState.StateName,
            ScheduledState.StateName
        };

        public StatisticsDto GetStatistics()
        {
            return UseConnection(database =>
            {
                var stats = new StatisticsDto();

                var countByStates = database.Job.Aggregate()
                    .Match(Builders<JobDto>.Filter.In(_ => _.StateName, _statisticsStateNames))
                    .Group(dto => new { dto.StateName }, dtos => new { StateName = dtos.First().StateName, Count = dtos.Count() })
                    .ToList().ToDictionary(kv => kv.StateName, kv => kv.Count);

                int GetCountIfExists(string name) => countByStates.ContainsKey(name) ? countByStates[name] : 0;

                stats.Enqueued = GetCountIfExists(EnqueuedState.StateName);
                stats.Failed = GetCountIfExists(FailedState.StateName);
                stats.Processing = GetCountIfExists(ProcessingState.StateName);
                stats.Scheduled = GetCountIfExists(ScheduledState.StateName);

                stats.Servers = database.Server.Count(new BsonDocument());

<<<<<<< HEAD
                long[] succeededItems = database.StateData.OfType<CounterDto>().Find(Builders<CounterDto>.Filter.Eq(_ => _.Key, "stats:succeeded")).ToList().Select(_ => (long)_.Value)
                    .Concat(database.StateData.OfType<AggregatedCounterDto>().Find(Builders<AggregatedCounterDto>.Filter.Eq(_ => _.Key, "stats:succeeded")).ToList().Select(_ => (long)_.Value))
=======
                var statsSucceeded = $@"stats:{State.Succeeded}";
                var succeededItems = connection.StateData.OfType<CounterDto>().Find(Builders<CounterDto>.Filter.Eq(_ => _.Key, statsSucceeded)).ToList().Select(_ => (long)_.Value)
                    .Concat(connection.StateData.OfType<AggregatedCounterDto>().Find(Builders<AggregatedCounterDto>.Filter.Eq(_ => _.Key, statsSucceeded)).ToList().Select(_ => (long)_.Value))
>>>>>>> 852fa43f
                    .ToArray();

                stats.Succeeded = succeededItems.Any() ? succeededItems.Sum() : 0;

<<<<<<< HEAD
                long[] deletedItems = database.StateData.OfType<CounterDto>().Find(Builders<CounterDto>.Filter.Eq(_ => _.Key, "stats:deleted")).ToList().Select(_ => (long)_.Value)
                    .Concat(database.StateData.OfType<AggregatedCounterDto>().Find(Builders<AggregatedCounterDto>.Filter.Eq(_ => _.Key, "stats:deleted")).ToList().Select(_ => (long)_.Value))
=======
                var statsDeleted = $@"stats:{State.Deleted}";
                var deletedItems = connection.StateData.OfType<CounterDto>().Find(Builders<CounterDto>.Filter.Eq(_ => _.Key, statsDeleted)).ToList().Select(_ => (long)_.Value)
                    .Concat(connection.StateData.OfType<AggregatedCounterDto>().Find(Builders<AggregatedCounterDto>.Filter.Eq(_ => _.Key, statsDeleted)).ToList().Select(_ => (long)_.Value))
>>>>>>> 852fa43f
                    .ToArray();
                stats.Deleted = deletedItems.Any() ? deletedItems.Sum() : 0;

                stats.Recurring = database.StateData.OfType<SetDto>().Count(Builders<SetDto>.Filter.Eq(_ => _.Key, "recurring-jobs"));

                stats.Queues = _queueProviders
                    .SelectMany(x => x.GetJobQueueMonitoringApi(database).GetQueues())
                    .Count();

                return stats;
            });
        }

        public JobList<EnqueuedJobDto> EnqueuedJobs(string queue, int from, int perPage)
        {
            return UseConnection(database =>
            {
                var queueApi = GetQueueApi(database, queue);
                var enqueuedJobIds = queueApi.GetEnqueuedJobIds(queue, from, perPage);

                return EnqueuedJobs(database, enqueuedJobIds);
            });
        }

        public JobList<FetchedJobDto> FetchedJobs(string queue, int from, int perPage)
        {
            return UseConnection(database =>
            {
                var queueApi = GetQueueApi(database, queue);
                var fetchedJobIds = queueApi.GetFetchedJobIds(queue, from, perPage);

                return FetchedJobs(database, fetchedJobIds);
            });
        }

        public JobList<ProcessingJobDto> ProcessingJobs(int from, int count)
        {
            return UseConnection(database => GetJobs(
                database,
                from, count,
                ProcessingState.StateName,
                (sqlJob, job, stateData) => new ProcessingJobDto
                {
                    Job = job,
                    ServerId = stateData.ContainsKey("ServerId") ? stateData["ServerId"] : stateData["ServerName"],
                    StartedAt = JobHelper.DeserializeDateTime(stateData["StartedAt"]),
                }));
        }

        public JobList<ScheduledJobDto> ScheduledJobs(int from, int count)
        {
            return UseConnection(database => GetJobs(database, from, count, ScheduledState.StateName,
                (sqlJob, job, stateData) => new ScheduledJobDto
                {
                    Job = job,
                    EnqueueAt = JobHelper.DeserializeDateTime(stateData["EnqueueAt"]),
                    ScheduledAt = JobHelper.DeserializeDateTime(stateData["ScheduledAt"])
                }));
        }

        public JobList<SucceededJobDto> SucceededJobs(int from, int count)
        {
            return UseConnection(database => GetJobs(database, from, count, SucceededState.StateName,
                (sqlJob, job, stateData) => new SucceededJobDto
                {
                    Job = job,
                    Result = stateData.ContainsKey("Result") ? stateData["Result"] : null,
                    TotalDuration = stateData.ContainsKey("PerformanceDuration") && stateData.ContainsKey("Latency")
                        ? (long?)long.Parse(stateData["PerformanceDuration"]) + (long?)long.Parse(stateData["Latency"])
                        : null,
                    SucceededAt = JobHelper.DeserializeNullableDateTime(stateData["SucceededAt"])
                }));
        }

        public JobList<FailedJobDto> FailedJobs(int from, int count)
        {
            return UseConnection(database => GetJobs(database, from, count, FailedState.StateName,
                (sqlJob, job, stateData) => new FailedJobDto
                {
                    Job = job,
                    Reason = sqlJob.StateReason,
                    ExceptionDetails = stateData["ExceptionDetails"],
                    ExceptionMessage = stateData["ExceptionMessage"],
                    ExceptionType = stateData["ExceptionType"],
                    FailedAt = JobHelper.DeserializeNullableDateTime(stateData["FailedAt"])
                }));
        }

        public JobList<DeletedJobDto> DeletedJobs(int from, int count)
        {
            return UseConnection(database => GetJobs(database, from, count, DeletedState.StateName,
                (sqlJob, job, stateData) => new DeletedJobDto
                {
                    Job = job,
                    DeletedAt = JobHelper.DeserializeNullableDateTime(stateData["DeletedAt"])
                }));
        }

        public long ScheduledCount()
        {
            return UseConnection(database => GetNumberOfJobsByStateName(database, ScheduledState.StateName));
        }

        public long EnqueuedCount(string queue)
        {
            return UseConnection(database =>
            {
                var queueApi = GetQueueApi(database, queue);
                var counters = queueApi.GetEnqueuedAndFetchedCount(queue);

                return counters.EnqueuedCount ?? 0;
            });
        }

        public long FetchedCount(string queue)
        {
            return UseConnection(database =>
            {
                var queueApi = GetQueueApi(database, queue);
                var counters = queueApi.GetEnqueuedAndFetchedCount(queue);

                return counters.FetchedCount ?? 0;
            });
        }

        public long FailedCount()
        {
            return UseConnection(database => GetNumberOfJobsByStateName(database, FailedState.StateName));
        }

        public long ProcessingCount()
        {
            return UseConnection(database => GetNumberOfJobsByStateName(database, ProcessingState.StateName));
        }

        public long SucceededListCount()
        {
            return UseConnection(database => GetNumberOfJobsByStateName(database, SucceededState.StateName));
        }

        public long DeletedListCount()
        {
            return UseConnection(database => GetNumberOfJobsByStateName(database, DeletedState.StateName));
        }

        public IDictionary<DateTime, long> SucceededByDatesCount()
        {
<<<<<<< HEAD
            return UseConnection(database => GetTimelineStats(database, "succeeded"));
=======
            return UseConnection(connection => GetTimelineStats(connection, State.Succeeded));
>>>>>>> 852fa43f
        }

        public IDictionary<DateTime, long> FailedByDatesCount()
        {
<<<<<<< HEAD
            return UseConnection(database => GetTimelineStats(database, "failed"));
=======
            return UseConnection(connection => GetTimelineStats(connection, State.Failed));
>>>>>>> 852fa43f
        }

        public IDictionary<DateTime, long> HourlySucceededJobs()
        {
<<<<<<< HEAD
            return UseConnection(database => GetHourlyTimelineStats(database, "succeeded"));
=======
            return UseConnection(connection => GetHourlyTimelineStats(connection, State.Succeeded));
>>>>>>> 852fa43f
        }

        public IDictionary<DateTime, long> HourlyFailedJobs()
        {
<<<<<<< HEAD
            return UseConnection(database => GetHourlyTimelineStats(database, "failed"));
=======
            return UseConnection(connection => GetHourlyTimelineStats(connection, State.Failed));
>>>>>>> 852fa43f
        }

        private T UseConnection<T>(Func<HangfireDbContext, T> action)
        {
            var result = action(_database);
            return result;
        }

        private JobList<EnqueuedJobDto> EnqueuedJobs(HangfireDbContext database, IEnumerable<string> jobIds)
        {
            var jobObjectIds = jobIds.Select(ObjectId.Parse);
            var jobs = database.Job
                .Find(Builders<JobDto>.Filter.In(_ => _.Id, jobObjectIds))
                .ToList();

            var filterBuilder = Builders<JobQueueDto>.Filter;
            var enqueuedJobs = database.JobQueue
                .Find(filterBuilder.In(_ => _.JobId, jobs.Select(job => job.Id)) &
                      (filterBuilder.Not(filterBuilder.Exists(_ => _.FetchedAt)) | filterBuilder.Eq(_ => _.FetchedAt, null)))
                .ToList();

            var jobsFiltered = enqueuedJobs
                .Select(jq => jobs.FirstOrDefault(job => job.Id == jq.JobId));

            var joinedJobs = jobsFiltered
                .Where(job => job != null)
                .Select(job =>
                {
                    var state = job.StateHistory.LastOrDefault();
                    return new JobDetailedDto
                    {
                        Id = job.Id,
                        InvocationData = job.InvocationData,
                        Arguments = job.Arguments,
                        CreatedAt = job.CreatedAt,
                        ExpireAt = job.ExpireAt,
                        FetchedAt = null,
                        StateName = job.StateName,
                        StateReason = state?.Reason,
                        StateData = state?.Data
                    };
                })
                .ToList();

            return DeserializeJobs(
                joinedJobs,
                (sqlJob, job, stateData) => new EnqueuedJobDto
                {
                    Job = job,
                    State = sqlJob.StateName,
                    EnqueuedAt = sqlJob.StateName == EnqueuedState.StateName
                        ? JobHelper.DeserializeNullableDateTime(stateData["EnqueuedAt"])
                        : null
                });
        }

        private static JobList<TDto> DeserializeJobs<TDto>(ICollection<JobDetailedDto> jobs, Func<JobDetailedDto, Job, Dictionary<string, string>, TDto> selector)
        {
            var result = new List<KeyValuePair<string, TDto>>(jobs.Count);

            foreach (var job in jobs)
            {
                var stateData = job.StateData;
                var dto = selector(job, DeserializeJob(job.InvocationData, job.Arguments), stateData);
                result.Add(new KeyValuePair<string, TDto>(job.Id.ToString(), dto));
            }

            return new JobList<TDto>(result);
        }

        private static Job DeserializeJob(string invocationData, string arguments)
        {
            var data = JobHelper.FromJson<InvocationData>(invocationData);
            data.Arguments = arguments;

            try
            {
                return data.Deserialize();
            }
            catch (JobLoadException)
            {
                return null;
            }
        }

        private IPersistentJobQueueMonitoringApi GetQueueApi(HangfireDbContext database, string queueName)
        {
            var provider = _queueProviders.GetProvider(queueName);
            var monitoringApi = provider.GetJobQueueMonitoringApi(database);

            return monitoringApi;
        }

        private JobList<FetchedJobDto> FetchedJobs(HangfireDbContext database, IEnumerable<string> jobIds)
        {
            var jobObjectIds = jobIds.Select(ObjectId.Parse);
            var jobs = database.Job
                .Find(Builders<JobDto>.Filter.In(_ => _.Id, jobObjectIds))
                .ToList();

            var jobIdToJobQueueMap = database.JobQueue
                .Find(Builders<JobQueueDto>.Filter.In(_ => _.JobId, jobs.Select(job => job.Id))
                      & Builders<JobQueueDto>.Filter.Exists(_ => _.FetchedAt)
                      & Builders<JobQueueDto>.Filter.Not(Builders<JobQueueDto>.Filter.Eq(_ => _.FetchedAt, null)))
                .ToList().ToDictionary(kv => kv.JobId, kv => kv);

            IEnumerable<JobDto> jobsFiltered = jobs.Where(job => jobIdToJobQueueMap.ContainsKey(job.Id));

            List<JobDetailedDto> joinedJobs = jobsFiltered
                .Select(job =>
                {
                    var state = job.StateHistory.FirstOrDefault(s => s.Name == job.StateName);
                    return new JobDetailedDto
                    {
                        Id = job.Id,
                        InvocationData = job.InvocationData,
                        Arguments = job.Arguments,
                        CreatedAt = job.CreatedAt,
                        ExpireAt = job.ExpireAt,
                        FetchedAt = null,
                        StateName = job.StateName,
                        StateReason = state?.Reason,
                        StateData = state?.Data
                    };
                })
                .ToList();

            var result = new List<KeyValuePair<string, FetchedJobDto>>(joinedJobs.Count);

            foreach (var job in joinedJobs)
            {
                result.Add(new KeyValuePair<string, FetchedJobDto>(
                    job.Id.ToString(),
                    new FetchedJobDto
                    {
                        Job = DeserializeJob(job.InvocationData, job.Arguments),
                        State = job.StateName,
                        FetchedAt = job.FetchedAt
                    }));
            }

            return new JobList<FetchedJobDto>(result);
        }

        private static JobList<TDto> GetJobs<TDto>(HangfireDbContext database, int from, int count, string stateName, Func<JobDetailedDto, Job, Dictionary<string, string>, TDto> selector)
        {
            // only retrieve job ids
            var filter = Builders<JobDto>
                .Filter
                .Eq(j => j.StateName, stateName);

            var jobs = database.Job
                .Find(filter)
                .SortByDescending(_ => _.Id)
                .Skip(from)
                .Limit(count)
                .ToList();

            List<JobDetailedDto> joinedJobs = jobs
                .Select(job =>
                {
                    var state = job.StateHistory.FirstOrDefault(s => s.Name == stateName);

                    return new JobDetailedDto
                    {
                        Id = job.Id,
                        InvocationData = job.InvocationData,
                        Arguments = job.Arguments,
                        CreatedAt = job.CreatedAt,
                        ExpireAt = job.ExpireAt,
                        FetchedAt = null,
                        StateName = job.StateName,
                        StateReason = state?.Reason,
                        StateData = state?.Data
                    };
                })
                .ToList();

            return DeserializeJobs(joinedJobs, selector);
        }

        private long GetNumberOfJobsByStateName(HangfireDbContext database, string stateName)
        {
            var count = database.Job.Count(Builders<JobDto>.Filter.Eq(_ => _.StateName, stateName));
            return count;
        }

<<<<<<< HEAD
        private Dictionary<DateTime, long> GetTimelineStats(HangfireDbContext database, string type)
=======
        private static Dictionary<DateTime, long> GetTimelineStats(HangfireDbContext connection, string type)
>>>>>>> 852fa43f
        {
            var endDate = DateTime.UtcNow.Date;
            var startDate = endDate.AddDays(-7);
            var dates = new List<DateTime>();

            while (startDate <= endDate)
            {
                dates.Add(endDate);
                endDate = endDate.AddDays(-1);
            }

            var stringDates = dates.Select(x => x.ToString("yyyy-MM-dd")).ToList();
            var keys = stringDates.Select(x => $"stats:{type}:{x}").ToList();

<<<<<<< HEAD
            var valuesMap = database.StateData.OfType<AggregatedCounterDto>()
                .Find(Builders<AggregatedCounterDto>.Filter.In(_ => _.Key, keys))
                .ToList()
                .GroupBy(x => x.Key)
                .ToDictionary(x => x.Key, x => (long)x.Count());

            foreach (var key in keys)
            {
                if (!valuesMap.ContainsKey(key)) valuesMap.Add(key, 0);
            }

            var result = new Dictionary<DateTime, long>();
            for (var i = 0; i < stringDates.Count; i++)
            {
                var value = valuesMap[valuesMap.Keys.ElementAt(i)];
                result.Add(dates[i], value);
            }

            return result;
        }

        private Dictionary<DateTime, long> GetHourlyTimelineStats(HangfireDbContext database, string type)
=======
            return CreateTimeLineStats(connection, keys, dates);
        }

        private static Dictionary<DateTime, long> GetHourlyTimelineStats(HangfireDbContext connection, string type)
>>>>>>> 852fa43f
        {
            var endDate = DateTime.UtcNow;
            var dates = new List<DateTime>();
            for (var i = 0; i < 24; i++)
            {
                dates.Add(endDate);
                endDate = endDate.AddHours(-1);
            }

            var keys = dates.Select(x => $"stats:{type}:{x:yyyy-MM-dd-HH}").ToList();

<<<<<<< HEAD
            var valuesMap = database.StateData.OfType<CounterDto>().Find(Builders<CounterDto>.Filter.In(_ => _.Key, keys))
=======
            return CreateTimeLineStats(connection, keys, dates);
        }

        private static Dictionary<DateTime, long> CreateTimeLineStats(HangfireDbContext connection,
            ICollection<string> keys, IList<DateTime> dates)
        {
            var valuesMap = connection.StateData.OfType<CounterDto>()
                .Find(Builders<CounterDto>.Filter.In(_ => _.Key, keys))
>>>>>>> 852fa43f
                .ToList()
                .GroupBy(x => x.Key, x => x)
                .ToDictionary(x => x.Key, x => (long) x.Count());

            var valuesMapAggregated = connection.StateData.OfType<AggregatedCounterDto>()
                .Find(Builders<AggregatedCounterDto>.Filter.In(_ => _.Key, keys))
                .ToList()
                .GroupBy(x => x.Key)
                .ToDictionary(x => x.Key, x => (long) x.Count());

            foreach (var valuePair in valuesMapAggregated)
            {
                if (valuesMap.ContainsKey(valuePair.Key))
                {
                    valuesMap[valuePair.Key] += valuePair.Value;
                }
                else
                {
                    valuesMap[valuePair.Key] = valuePair.Value;
                }
            }

            foreach (var key in keys.Where(key => !valuesMap.ContainsKey(key)))
            {
                valuesMap.Add(key, 0);
            }

            var result = new Dictionary<DateTime, long>();
            for (var i = 0; i < dates.Count; i++)
            {
                var value = valuesMap[valuesMap.Keys.ElementAt(i)];
                result.Add(dates[i], value);
            }

            return result;
        }
    }
#pragma warning restore 1591
}<|MERGE_RESOLUTION|>--- conflicted
+++ resolved
@@ -112,11 +112,7 @@
             });
         }
 
-<<<<<<< HEAD
         private static string[] _statisticsStateNames = new[]
-=======
-        private static readonly string[] StatisticsStateNames = new[]
->>>>>>> 852fa43f
         {
             EnqueuedState.StateName,
             FailedState.StateName,
@@ -144,26 +140,16 @@
 
                 stats.Servers = database.Server.Count(new BsonDocument());
 
-<<<<<<< HEAD
-                long[] succeededItems = database.StateData.OfType<CounterDto>().Find(Builders<CounterDto>.Filter.Eq(_ => _.Key, "stats:succeeded")).ToList().Select(_ => (long)_.Value)
-                    .Concat(database.StateData.OfType<AggregatedCounterDto>().Find(Builders<AggregatedCounterDto>.Filter.Eq(_ => _.Key, "stats:succeeded")).ToList().Select(_ => (long)_.Value))
-=======
                 var statsSucceeded = $@"stats:{State.Succeeded}";
                 var succeededItems = connection.StateData.OfType<CounterDto>().Find(Builders<CounterDto>.Filter.Eq(_ => _.Key, statsSucceeded)).ToList().Select(_ => (long)_.Value)
                     .Concat(connection.StateData.OfType<AggregatedCounterDto>().Find(Builders<AggregatedCounterDto>.Filter.Eq(_ => _.Key, statsSucceeded)).ToList().Select(_ => (long)_.Value))
->>>>>>> 852fa43f
                     .ToArray();
 
                 stats.Succeeded = succeededItems.Any() ? succeededItems.Sum() : 0;
 
-<<<<<<< HEAD
-                long[] deletedItems = database.StateData.OfType<CounterDto>().Find(Builders<CounterDto>.Filter.Eq(_ => _.Key, "stats:deleted")).ToList().Select(_ => (long)_.Value)
-                    .Concat(database.StateData.OfType<AggregatedCounterDto>().Find(Builders<AggregatedCounterDto>.Filter.Eq(_ => _.Key, "stats:deleted")).ToList().Select(_ => (long)_.Value))
-=======
                 var statsDeleted = $@"stats:{State.Deleted}";
-                var deletedItems = connection.StateData.OfType<CounterDto>().Find(Builders<CounterDto>.Filter.Eq(_ => _.Key, statsDeleted)).ToList().Select(_ => (long)_.Value)
-                    .Concat(connection.StateData.OfType<AggregatedCounterDto>().Find(Builders<AggregatedCounterDto>.Filter.Eq(_ => _.Key, statsDeleted)).ToList().Select(_ => (long)_.Value))
->>>>>>> 852fa43f
+                long[] deletedItems = connection.StateData.OfType<CounterDto>().Find(Builders<CounterDto>.Filter.Eq(_ => _.Key, "stats:deleted")).ToList().Select(_ => (long)_.Value)
+                    .Concat(connection.StateData.OfType<AggregatedCounterDto>().Find(Builders<AggregatedCounterDto>.Filter.Eq(_ => _.Key, "stats:deleted")).ToList().Select(_ => (long)_.Value))
                     .ToArray();
                 stats.Deleted = deletedItems.Any() ? deletedItems.Sum() : 0;
 
@@ -311,38 +297,22 @@
 
         public IDictionary<DateTime, long> SucceededByDatesCount()
         {
-<<<<<<< HEAD
-            return UseConnection(database => GetTimelineStats(database, "succeeded"));
-=======
             return UseConnection(connection => GetTimelineStats(connection, State.Succeeded));
->>>>>>> 852fa43f
         }
 
         public IDictionary<DateTime, long> FailedByDatesCount()
         {
-<<<<<<< HEAD
-            return UseConnection(database => GetTimelineStats(database, "failed"));
-=======
             return UseConnection(connection => GetTimelineStats(connection, State.Failed));
->>>>>>> 852fa43f
         }
 
         public IDictionary<DateTime, long> HourlySucceededJobs()
         {
-<<<<<<< HEAD
-            return UseConnection(database => GetHourlyTimelineStats(database, "succeeded"));
-=======
             return UseConnection(connection => GetHourlyTimelineStats(connection, State.Succeeded));
->>>>>>> 852fa43f
         }
 
         public IDictionary<DateTime, long> HourlyFailedJobs()
         {
-<<<<<<< HEAD
-            return UseConnection(database => GetHourlyTimelineStats(database, "failed"));
-=======
             return UseConnection(connection => GetHourlyTimelineStats(connection, State.Failed));
->>>>>>> 852fa43f
         }
 
         private T UseConnection<T>(Func<HangfireDbContext, T> action)
@@ -530,11 +500,7 @@
             return count;
         }
 
-<<<<<<< HEAD
-        private Dictionary<DateTime, long> GetTimelineStats(HangfireDbContext database, string type)
-=======
         private static Dictionary<DateTime, long> GetTimelineStats(HangfireDbContext connection, string type)
->>>>>>> 852fa43f
         {
             var endDate = DateTime.UtcNow.Date;
             var startDate = endDate.AddDays(-7);
@@ -549,35 +515,10 @@
             var stringDates = dates.Select(x => x.ToString("yyyy-MM-dd")).ToList();
             var keys = stringDates.Select(x => $"stats:{type}:{x}").ToList();
 
-<<<<<<< HEAD
-            var valuesMap = database.StateData.OfType<AggregatedCounterDto>()
-                .Find(Builders<AggregatedCounterDto>.Filter.In(_ => _.Key, keys))
-                .ToList()
-                .GroupBy(x => x.Key)
-                .ToDictionary(x => x.Key, x => (long)x.Count());
-
-            foreach (var key in keys)
-            {
-                if (!valuesMap.ContainsKey(key)) valuesMap.Add(key, 0);
-            }
-
-            var result = new Dictionary<DateTime, long>();
-            for (var i = 0; i < stringDates.Count; i++)
-            {
-                var value = valuesMap[valuesMap.Keys.ElementAt(i)];
-                result.Add(dates[i], value);
-            }
-
-            return result;
-        }
-
-        private Dictionary<DateTime, long> GetHourlyTimelineStats(HangfireDbContext database, string type)
-=======
             return CreateTimeLineStats(connection, keys, dates);
         }
 
         private static Dictionary<DateTime, long> GetHourlyTimelineStats(HangfireDbContext connection, string type)
->>>>>>> 852fa43f
         {
             var endDate = DateTime.UtcNow;
             var dates = new List<DateTime>();
@@ -589,9 +530,6 @@
 
             var keys = dates.Select(x => $"stats:{type}:{x:yyyy-MM-dd-HH}").ToList();
 
-<<<<<<< HEAD
-            var valuesMap = database.StateData.OfType<CounterDto>().Find(Builders<CounterDto>.Filter.In(_ => _.Key, keys))
-=======
             return CreateTimeLineStats(connection, keys, dates);
         }
 
@@ -600,7 +538,6 @@
         {
             var valuesMap = connection.StateData.OfType<CounterDto>()
                 .Find(Builders<CounterDto>.Filter.In(_ => _.Key, keys))
->>>>>>> 852fa43f
                 .ToList()
                 .GroupBy(x => x.Key, x => x)
                 .ToDictionary(x => x.Key, x => (long) x.Count());
