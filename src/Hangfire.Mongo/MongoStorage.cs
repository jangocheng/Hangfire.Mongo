--- conflicted
+++ resolved
@@ -91,13 +91,9 @@
             _storageOptions = storageOptions ?? throw new ArgumentNullException(nameof(storageOptions));
 
             Connection = new HangfireDbContext(connectionString, databaseName, storageOptions.Prefix);
-<<<<<<< HEAD
 
             var migrationManager = new MongoMigrationManager(storageOptions);
             migrationManager.Migrate(Connection);
-=======
-            Connection.Init(_storageOptions);
->>>>>>> 07f9b3ea
 
             var defaultQueueProvider = new MongoJobQueueProvider(_storageOptions);
             QueueProviders = new PersistentJobQueueProviderCollection(defaultQueueProvider);
@@ -132,12 +128,9 @@
 
             Connection = new HangfireDbContext(mongoClientSettings, databaseName, _storageOptions.Prefix);
 
-<<<<<<< HEAD
             var migrationManager = new MongoMigrationManager(storageOptions);
             migrationManager.Migrate(Connection);
 
-=======
->>>>>>> 07f9b3ea
             var defaultQueueProvider = new MongoJobQueueProvider(_storageOptions);
             QueueProviders = new PersistentJobQueueProviderCollection(defaultQueueProvider);
         }
