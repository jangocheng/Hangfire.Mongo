﻿using System;
using System.Collections.Generic;
using System.Linq;
using Hangfire.Mongo.Database;
using Hangfire.Mongo.Dto;
using MongoDB.Bson;
using MongoDB.Driver;

namespace Hangfire.Mongo.PersistentJobQueue.Mongo
{
    internal class MongoJobQueueMonitoringApi : IPersistentJobQueueMonitoringApi
    {
        private readonly HangfireDbContext _database;

        public MongoJobQueueMonitoringApi(HangfireDbContext database)
        {
            _database = database ?? throw new ArgumentNullException(nameof(database));
        }

        public IEnumerable<string> GetQueues()
        {
            return _database.JobQueue
                .Find(new BsonDocument())
                .Project(_ => _.Queue)
                .ToList().Distinct().ToList();
        }

        public IEnumerable<string> GetEnqueuedJobIds(string queue, int from, int perPage)
        {
            return _database.JobQueue
                .Find(Builders<JobQueueDto>.Filter.Eq(_ => _.Queue, queue) & Builders<JobQueueDto>.Filter.Eq(_ => _.FetchedAt, null))
                .Skip(from)
                .Limit(perPage)
                .Project(_ => _.JobId)
                .ToList()
                .Where(jobQueueJobId =>
                {
<<<<<<< HEAD
                    return _database.Job.Find(j => j.Id == jobQueueJobId && j.StateHistory.Length > 0).Any();
                }).ToArray();
=======
                    return _connection.Job.Find(j => j.Id == jobQueueJobId && j.StateHistory.Length > 0).Any();
                })
                .Select(jobQueueJobId => jobQueueJobId.ToString())
                .ToArray();
>>>>>>> 5df6d875
        }

        public IEnumerable<string> GetFetchedJobIds(string queue, int from, int perPage)
        {
            return _database.JobQueue
                .Find(Builders<JobQueueDto>.Filter.Eq(_ => _.Queue, queue) & Builders<JobQueueDto>.Filter.Ne(_ => _.FetchedAt, null))
                .Skip(from)
                .Limit(perPage)
                .Project(_ => _.JobId)
                .ToList()
                .Where(jobQueueJobId =>
                {
                    var job = _database.Job.Find(Builders<JobDto>.Filter.Eq(_ => _.Id, jobQueueJobId)).FirstOrDefault();
                    return job != null;
                })
                .Select(jobQueueJobId => jobQueueJobId.ToString())
                .ToArray();
        }

        public EnqueuedAndFetchedCountDto GetEnqueuedAndFetchedCount(string queue)
        {
            int enqueuedCount = (int)_database.JobQueue.Count(Builders<JobQueueDto>.Filter.Eq(_ => _.Queue, queue) &
                                                Builders<JobQueueDto>.Filter.Eq(_ => _.FetchedAt, null));

            int fetchedCount = (int)_database.JobQueue.Count(Builders<JobQueueDto>.Filter.Eq(_ => _.Queue, queue) &
                                                Builders<JobQueueDto>.Filter.Ne(_ => _.FetchedAt, null));

            return new EnqueuedAndFetchedCountDto
            {
                EnqueuedCount = enqueuedCount,
                FetchedCount = fetchedCount
            };
        }

    }
}<|MERGE_RESOLUTION|>--- conflicted
+++ resolved
@@ -35,15 +35,10 @@
                 .ToList()
                 .Where(jobQueueJobId =>
                 {
-<<<<<<< HEAD
                     return _database.Job.Find(j => j.Id == jobQueueJobId && j.StateHistory.Length > 0).Any();
-                }).ToArray();
-=======
-                    return _connection.Job.Find(j => j.Id == jobQueueJobId && j.StateHistory.Length > 0).Any();
                 })
                 .Select(jobQueueJobId => jobQueueJobId.ToString())
                 .ToArray();
->>>>>>> 5df6d875
         }
 
         public IEnumerable<string> GetFetchedJobIds(string queue, int from, int perPage)
